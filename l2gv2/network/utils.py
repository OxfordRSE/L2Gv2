"""Graph data handling"""

#  Copyright (c) 2021. Lucas G. S. Jeub
#
#  Permission is hereby granted, free of charge, to any person obtaining a copy
#  of this software and associated documentation files (the "Software"), to deal
#  in the Software without restriction, including without limitation the rights
#  to use, copy, modify, merge, publish, distribute, sublicense, and/or sell
#  copies of the Software, and to permit persons to whom the Software is
#  furnished to do so, subject to the following conditions:
#
#  The above copyright notice and this permission notice shall be included in all
#  copies or substantial portions of the Software.
#
#  THE SOFTWARE IS PROVIDED "AS IS", WITHOUT WARRANTY OF ANY KIND, EXPRESS OR
#  IMPLIED, INCLUDING BUT NOT LIMITED TO THE WARRANTIES OF MERCHANTABILITY,
#  FITNESS FOR A PARTICULAR PURPOSE AND NONINFRINGEMENT. IN NO EVENT SHALL THE
#  AUTHORS OR COPYRIGHT HOLDERS BE LIABLE FOR ANY CLAIM, DAMAGES OR OTHER
#  LIABILITY, WHETHER IN AN ACTION OF CONTRACT, TORT OR OTHERWISE, ARISING FROM,
#  OUT OF OR IN CONNECTION WITH THE SOFTWARE OR THE USE OR OTHER DEALINGS IN THE
#  SOFTWARE.

import torch
import numpy as np
import numba
from numba.experimental import jitclass

<<<<<<< HEAD
from .npgraph import NPGraph
from .tgraph import TGraph
=======
from .network import NPGraph, TGraph
>>>>>>> 650154ec
from .graph import Graph


@jitclass
class UnionFind:
    """Union-find data structure.

    Each unionFind instance X maintains a family of disjoint sets of
    hashable objects, supporting the following two methods:

    - X[item] returns a name for the set containing the given item.
      Each set is named by an arbitrarily-chosen one of its members; as
      long as the set remains unchanged it will keep the same name. If
      the item is not yet part of a set in X, a new singleton set is
      created for it.

    - X.union(item1, item2, ...) merges the sets containing each item
      into a single larger set.  If any item is not yet part of a set
      in X, it is added to X as one of the members of the merged set.

      Union-find data structure. Based on Josiah Carlson's code,
      https://code.activestate.com/recipes/215912/
      with significant additional changes by D. Eppstein.
      http://www.ics.uci.edu/~eppstein/PADS/UnionFind.py

    """

    parents: numba.int64[:]
    weights: numba.int64[:]

    def __init__(self, size):
        """Create a new empty union-find structure.

        If *elements* is an iterable, this structure will be initialized
        with the discrete partition on the given set of elements.

        """
        self.parents = np.arange(size, dtype=np.int64)
        self.weights = np.ones(size, dtype=np.int64)

    def find(self, i):
        """Find and return the name of the set containing the object."""

        # find path of objects leading to the root
        path = [i]
        root = self.parents[i]
        while root != path[-1]:
            path.append(root)
            root = self.parents[root]

        # compress the path and return
        for ancestor in path:
            self.parents[ancestor] = root
        return root

    def union(self, i, j):
        """Find the sets containing the objects and merge them all."""
        # Find the heaviest root according to its weight.
        roots = (self.find(i), self.find(j))
        if self.weights[roots[0]] < self.weights[roots[1]]:
            # heaviest root first
            roots = roots[::-1]

        self.weights[roots[0]] += self.weights[roots[1]]
        self.parents[roots[1]] = roots[0]


def conductance(graph: Graph, source, target=None):
    """
    compute conductance between source and target nodes

    Args:
        graph: input graph

        source: set of source nodes

        target: set of target nodes (if ``target=None``,
            consider all nodes that are not in ``source`` as target)

    Returns:
        conductance

    """
    if target is None:
        target_mask = torch.ones(graph.num_nodes, dtype=torch.bool, device=graph.device)
        target_mask[source] = False
    else:
        target_mask = torch.zeros(graph.num_nodes, dtype=torch.bool)
        target_mask[target] = True
    out = torch.cat([graph.adj(node) for node in source])
    cond = torch.sum(target_mask[out]).float()
    s_deg = graph.degree[source].sum()
    t_deg = graph.num_edges - s_deg if target is None else graph.degree[target].sum()
    cond /= torch.minimum(s_deg, t_deg)
    return cond


def spanning_tree(graph: TGraph, maximise=False):
    """Implements Kruskal's algorithm for finding minimum or maximum spanning tree.

    Args:
        graph: input graph
        maximise: if ``True``, find maximum spanning tree (default: ``False``)

    Returns:
        spanning tree
    """
    edge_mask = spanning_tree_mask(graph, maximise)

    edge_index = graph.edge_index[:, edge_mask]
    if graph.edge_attr is not None:
        weights = graph.edge_attr[edge_mask]
    else:
        weights = None
    return TGraph(
        edge_index=edge_index,
        edge_attr=weights,
        num_nodes=graph.num_nodes,
        ensure_sorted=False,
    )


def spanning_tree_mask(graph: Graph, maximise=False):
    """Return an edge mask for minimum or maximum spanning tree edges.

    Args:
        graph: input graph
        maximise: if ``True``, find maximum spanning tree (default: ``False``)
    """

    convert_to_tensor = isinstance(graph, TGraph)
    graph = graph.to(NPGraph)

    # find positions of reverse edges
    if graph.undir:
        reverse_edge_index = np.argsort(
            graph.edge_index[1] * graph.num_nodes + graph.edge_index[0]
        )
        forward_edge_index = np.flatnonzero(graph.edge_index[0] < graph.edge_index[1])
        edges = graph.edge_index[:, forward_edge_index]
        weights = graph.weights[forward_edge_index]
        reverse_edge_index = reverse_edge_index[forward_edge_index]
    else:
        edges = graph.edge_index
        forward_edge_index = np.arange(edges.shape[1])
        weights = graph.weights
        reverse_edge_index = None

    index = np.argsort(weights)
    if maximise:
        index = index[::-1]

    edge_mask = np.zeros(graph.num_edges, dtype=bool)
    edge_mask = _spanning_tree_mask(
        edge_mask, edges, index, graph.num_nodes, forward_edge_index, reverse_edge_index
    )
    if convert_to_tensor:
        edge_mask = torch.as_tensor(edge_mask)
    return edge_mask


@numba.njit
def _spanning_tree_mask(
    edge_mask, edges, index, num_nodes, forward_edge_index, reverse_edge_index
):
    subtrees = UnionFind(num_nodes)
    for i in index:
        u = edges[0, i]
        v = edges[1, i]
        if subtrees.find(u) != subtrees.find(v):
            edge_mask[forward_edge_index[i]] = True
            if reverse_edge_index is not None:
                edge_mask[reverse_edge_index[i]] = True
            subtrees.union(u, v)
    return edge_mask<|MERGE_RESOLUTION|>--- conflicted
+++ resolved
@@ -25,12 +25,9 @@
 import numba
 from numba.experimental import jitclass
 
-<<<<<<< HEAD
 from .npgraph import NPGraph
 from .tgraph import TGraph
-=======
-from .network import NPGraph, TGraph
->>>>>>> 650154ec
+
 from .graph import Graph
 
 
