--- conflicted
+++ resolved
@@ -21,12 +21,8 @@
 
 import copy
 import numpy as np
-<<<<<<< HEAD
 import numpy.typing as npt
 from l2gv2.patch.lazy import (
-=======
-from lazy import (
->>>>>>> 650154ec
     BaseLazyCoordinates,
     LazyMeanAggregatorCoordinates,
     LazyFileCoordinates,
@@ -42,11 +38,8 @@
     coordinates: np.ArrayLike
     """patch embedding coordinates"""
 
-<<<<<<< HEAD
+
     def __init__(self, nodes: iter, coordinates: npt.ArrayLike | None = None):
-=======
-    def __init__(self, nodes: iter, coordinates: np.ArrayLike | None = None):
->>>>>>> 650154ec
         """Initialise a patch from a list of nodes and corresponding coordinates
 
         Args:
